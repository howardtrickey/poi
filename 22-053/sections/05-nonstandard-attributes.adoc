
[[ug_nonstandard_attributes_section]]
== Payload: Nonstandard Attributes

An _attribute_ is a named property of a feature. While this POI Conceptual Model Standard specifies some standard attributes (e.g., lifetime attributes), most applications will need to define and use some attributes that are not normatively defined by the standard. The mechanism for including non-standard attributes in a POI is to use the *POI_Payload* property.

=== Using POI_Payload

A *POI_Payload* is only partially specified in this POI Conceptual Model Standard. These properties are specified:

<<<<<<< HEAD
usesSchema:: The value identifies a _schema_ for the payload. How this identification is done and what the schema looks like depends on the implementation technology used. We'll see some examples below. The schema describes the _syntax_ for the other properties of the payload, and the value for identifying the schema is typically a _URI_.

hasDefinition:: The value is a companion to the schema referenced by *usesSchema*, and it describes the _semantics_ of the various payload fields. Typically, this will be plain text descriptions of the properties, what standards they adhere to, etc.
=======
usesSchema:: The value identifies a _schema_ for the payload. How this idenfication is done and what the schema looks like depends on the particular implentation technology used. We'll see some examples below. The schema describes the _syntax_ for the other properties of the payload, and the value for identifying the schema is typically a _Link_. This is required.

hasDefinition:: The value is a companion to the schema referenced by *usesSchema*, and it describes the _semantics_ of the various payload fields. Typically this will be plain text descriptions of the properties, what standards they adhere to, etc. This is optional.
>>>>>>> c637e3ef

representsFoI:: This indicates the Feature of Interest that the payload is for. It is required.

For example, suppose an application needed an attribute called *isPublic*, whose value is true or false depending on whether or not the POI is something the general public can visit. A particular POI could include a *hasPayload* association to a *POI_Payload* that looks like this in conceptual form:


[cols="1,2,3"]
|===
|*Attribute*|*Value type and multiplicity*|*Definition*

|usesSchema
<<<<<<< HEAD
|CharacterString [1..*]
|URI identifying the schema for this payload

|hasDefinition
|CharacterString [0..1]
|URI identifying the definition of the payload attributes
=======
|Link [1..1]
|Refers to the schema for this payload

|hasDefinition
|Link [1..1]
|Refers to the definition of the payload attributes
>>>>>>> c637e3ef

|isPublic
|Boolean [1..1]
|Is this POI a publicly visitable place
|===

Suppose the implementation technology is JSON. Here is how the above payload might be used in a POI expressed in JSON:

.POI Example of a POI with a POI_Payload (JSON)
[source,JSON]
----
   {
      "type": "Feature",
      "geometry": {"type": "Point", "coordinates": {45.14, -94.69}},
      "properties": {
         "featureID": 693842,
         "name": {"name" : "Midtown Library"},
         "contactInfo" : {"role": "city representative"},
         "hasPayload": [
           "POI_Payload" : {
             "usesSchema" : "Link" : {
               "href" : "https://example.org/schema/egpoi.json",
               "rel" : "describedby"
             },
             "hasDefinition" : "Link" : {
               "href" : "https://example.org/schemadef/egpoi",
               "rel" : "type"
             },
             "isPublic:" : true
           }
         ]
      }
   }
----

The value of the *usesSchema* property should reference a schema that might look like this:

.POIProperty Example Payload Schema (JSON)
[source,JSON]
----
  {
    "$schema": "http://json-schema.org/draft/2020-12/schema#",
    "$id": "https://example.org/schema/egpoi.json",
    "title": "POI Payload for POI with IsPublic property",
    "typee": "object",
    "properties": {
      "isPublic": { "type": "boolean"}
    }
  }
----

The value of the *hasDefinition" property should reference a file that describes the semantics corresponding to the above schema. It might look something like this:

.POIProperty Example Payload Schema (JSON)
[source]
----
  isPublic: This field is a boolean that should be true if the POI is publicly visitable, else false.
----

=== Recommended Schema and Semantics for Common Nonstandard Attributes

There are a number of attributes that commonly are needed in use cases for POIs yet are not standardized in the POI-CM. This section suggests a recommended schema for these common nonstandard attributes.

This POI Conceptual Model Standard has an Informative Annex which contains several conceptual model fragments taken from other OGC Standards which may be useful and recommended for use in payloads when the corresponding concept needs modeling. Among the useful ones are:

[none]
* Date, Time, Decimal, Integer, Number, Real, Vector, CharacterString, URI, Boolean, DateTime, CI_Address, CI_Contact, CI_Date, CI_OnlineResource, CI_Organisation, CI_Telephone, MD_Identification, MD_Keywords

The rest of this section recommends how to handle four common POI attribute: address, telephone number, opening hours, and category.

==== Address

An address is a structured or semi-structured way of expressing where a place on earth can be found, usually referencing political areas, route (street) names, and numbers on routes. These are the things one uses to specify where mail is to be delivered, or packages are to be picked up. Special software called _geocoders_ can convert an address into (latitude, longitude) position on earth.

There are many addressing systems in use in the world. A schema to represent them all precisely would be quite complicated.  The recommendation here is to use the *CI_Address* class from the Informative Annex:

.CI_Address Schema
[source,JSON]
----
    "CI_Address" {
        "administrativeArea": "CharacterString" [0..1],
        "city": "CharacterString" [0..1],
        "country": "CharacterString" [0..1],
        "deliveryPoint": "CharacterString" [0..1],
        "electronicMailAddress": "CharacterString" [0..1],
        "postalCode": "CharacterString" [0..1]
        }
----

where the *country*, *adminstrativeArea* (state or province), and *city* give a structuring of three of the political areas containing the POI, and the *postalCode* is the postal or zipcode that some countries use in addresses (varies by country). The *deliveryPoint* is an unstructured way of expressing the rest of the address. E.g., it might be "123 Main St., Unit 3" or "Market Square". The language of the address should be either a common language implicit in the entire dataset (e.g., English), or a language in use in the country in question.

_TODO: check out ISO 19160:1 A conceptual model for addressing_

==== Telephone Number

The telephone number is the number to use to contact the POI to ask questions, get service, etc. The recommendation here is to use the *CI_Telephone* class from the Informative Annex:

.CI_Telephone Schema
[source,JSON]
----
    "CI_Telephone": {
        "number": "CharacterString" [1..1],
        "numberType": "CI_TelephoneTypeCode" [0..1]
        }
----

where the *number* contains the dial numerals needed to reach that place. The _ITU-T E.164 standard_ (https://www.itu.int/rec/T-REC-E.164[ref]) specifies a suitable format for telephone numbers. It starts with a recommended *+* sign, followed by up to fifteen digits (with no spaces or other punctuation). The digits will typically be a country code, then an area code, then a local number. For example, the US local number 555-1234 with an area code of 212 would be represented by this character string:

.ITU-T E.164 Telephone Number
[source,text]
----
   +12125551234
----

The optional *numberType* is a one of *facsimile*, *sms*, *voice*, where *voice* is the default if the *numberType* is left out.

==== Opening Hours

The "opening hours" of a POI are the times when the POI is "open for business", or, more generally just the times at which the general public can visit a POI. There may be more than one open interval on a day (e.g., mealtimes for a restaurant). Often, opening hours can be different for each day of the week, but are the same week after week. But occasionally POIs have more complicated opening hours (e.g., "closed the first Monday of every month from May to October"). Also, POIs often have special hours for vacations and holidays.

There are several standards to choose from to express business hours. A simple standard, which covers the usual case of weekly hours that repeat, is the Schema.org *openingHours* property (https://schema.org/openingHours[ref]). This standard also assumes that the timezone of the opening hours is clear (presumably, the timezone of the POI in question). An example of opening hours expressed in this format is:

.Simple Opening Hours Example
[source,text]
----
   openingHours: Tu-Fr 9:00-17:00
   openingHours: Sa,Su 9:00-19:00
----

A more general standard, which handles non-weekly repeating as well as exceptions for vacations, holidays, etc., is the _iCalendar_ specification (https://www.rfc-editor.org/rfc/rfc5545[RFC 5545]), in particular its _Calendar Availability_ component (https://www.rfc-editor.org/rfc/rfc7953[RFC 7953]). While one could specify an entire calendar using these standards, the needs of specifying opening hours are served well enough by just giving the Availability part. For example, to specify opening hours in France that one might informally specify as "M: 11am-7:30pm, T-Sat: 10am-7:30pm, Sun: closed; closed Aug 1 - Aug 31", the value according this this standard would be:

.Opening Hours Example
[source,text]
----
   openingHours:
      BEGIN:VAVAILABILITY
      UID:uid11
      DTSTAMP:20220101T000000Z
      PRIORITY:0
      BEGIN:AVAILABLE
      UID:uid12
      DTSTART;TZID=Europe/Paris:20220103T110000
      DTEND;TZID=Europe/Paris:20220103T193000
      RRULE;FREQ=WEEKLY;BYDAY=MO
      END:AVAILABLE
      BEGIN:AVAILABLE
      UID:uid13
      DTSTART;TZID=Europe/Paris:20220104T100000
      DTEND;TZID=Europe/Paris:20220104T193000
      RRULE;FREQ=WEEKLY;BYDAY=TU,WE,TH,FR,SA
      END:AVAILABLE
      END:VAVALABILITY
      BEGIN:VAVAILABILITY
      UID:uid14
      DTSTAMP:20220101T000000Z
      PRIORITY:5
      BEGIN:AVAILABLE
      UID:uid15
      DTSTART;TZID=Europe/Paris:20220801T000000
      DTEND;TZID=Europe/Paris:20220831T235959
      RRULE;FREQ=YEARLY;BYMONTH=8
      END:AVAILABLE
      END:VAVALABILITY
----

The increased expressability of the Calendar Availability standard comes at the expense of verboseness, so implementers might like a choice between the two standards.

There is no class in the Informative Annex for Opening Hours. A suggested conceptual model for Opening Hours that offers the choice between the above two standards is:

.Recommended Opening Hours Schema
[source,json]
----
    "OpeningHours": {
        "openingHoursLines": "CharacterString" [0..],
        "openingHoursFormat": "OpeningHoursFormatCode" [0..1]
        }
----

where *OpeningHoursFormatCode* is a *CodeList* with literals *schemadotorg* and *icalendaravailability*, with the default being *schemadotorg*. Note that while technically the Calendar Availability value is one string, it is inconvenient to deal with such a long value (with line breaks) in JSON, so it is convenient to have the value be a sequence of strings that represent lines to be concatenated together, with line breaks between them, in order to form the actual specification string.  Similarly,  the schema.org format, multiple lines are convenient to be able to represent different weekday ranges that have differing time ranges.

==== Category

The "Category" of a POI is a word that describes the main purpose, use, or description of the POI. It is a word that would fill in the blank in the statement: "This POI is a +_______+". Example categories might be *School* or *Clothing Store*. Usually one would like the most specific category that applies (e.g.,. preferring *Men's Clothing Store* over *Clothing Store*, but the latter over *Store*).

There are tens of thousands of possible categories, and there is no generally accepted category list that this recommendation can confidently point to. Some examples of some standard category lists are:

[#category-lists-table,reftext='{table-caption} {counter:table-num}']
.Category Lists
[cols="1,4",width="90%"]
|===
|NAICS: |
   The North American Industry Classification System. This is used by the US Census to classify businesses according to their economic activity. They are numeric codes with English language descriptors. While they are meant to classify activities that are not necessarily connected to particular POIs, this classification system is still applicable to POIs, though maybe not at the deepest level of specificity desired. https://www.census.gov/naics/[ref]

|OpenStreetMap: |
   Open Street Map uses a "Free tagging system" to associate multiple key/value pairs with features (which could be POIs). While not comprehensive and endlessly extensible, it is usually possible to find a +key=attribute+ string that could be used as a category: e.g., +building=stadium+. +craft=winery+, or +shop=butcher+. https://wiki.openstreetmap.org/wiki/Map_features[ref]

|OGC Indoor Mapping Occupant Category: |
   The OGC Indoor Mapping OGC Community standard (https://docs.ogc.org/cs/20-094/index.html[ref]) has an https://docs.ogc.org/cs/20-094/Categories/index.html#occupant[*Occupant category*] list that has a number of useful categories for POIs.

|GeoNames Ontology: |
   The GeoNames geographic database (https://www.geonames.org/[ref]) has an http://www.geonames.org/ontology/documentation.html[OWL ontology] for Features (which are akin to POIs). It has many kinds of POIs but not many types of commercial shops and restaurants.
|===

None of these is comprehensive enough or granular enough to serve the use case of "I'm looking for a POI that offers this product, service or experience" for the full range of things people need to find. In the absence of anything better, the NAICS list seems best and the recommendation would be to use that as the code list. However, in order to allow for ultimate flexibility, the following schema is recommended.:

.Recommended Category Schema
[source,json]
----
    "category": {
        "category": "CharacterString" [0..1],
        "categorySystem": "CategorySystemCode" [0..1]
        }
----

where *CategorySystemCode* is a *CodeList* with literals *naics*, *osm*, *ogcindoor*, *geonames*, and *custom*, where *custom* is the default if none is listed, and means that the category system is basically freeform (recommended as English language text).

<|MERGE_RESOLUTION|>--- conflicted
+++ resolved
@@ -8,15 +8,9 @@
 
 A *POI_Payload* is only partially specified in this POI Conceptual Model Standard. These properties are specified:
 
-<<<<<<< HEAD
 usesSchema:: The value identifies a _schema_ for the payload. How this identification is done and what the schema looks like depends on the implementation technology used. We'll see some examples below. The schema describes the _syntax_ for the other properties of the payload, and the value for identifying the schema is typically a _URI_.
 
 hasDefinition:: The value is a companion to the schema referenced by *usesSchema*, and it describes the _semantics_ of the various payload fields. Typically, this will be plain text descriptions of the properties, what standards they adhere to, etc.
-=======
-usesSchema:: The value identifies a _schema_ for the payload. How this idenfication is done and what the schema looks like depends on the particular implentation technology used. We'll see some examples below. The schema describes the _syntax_ for the other properties of the payload, and the value for identifying the schema is typically a _Link_. This is required.
-
-hasDefinition:: The value is a companion to the schema referenced by *usesSchema*, and it describes the _semantics_ of the various payload fields. Typically this will be plain text descriptions of the properties, what standards they adhere to, etc. This is optional.
->>>>>>> c637e3ef
 
 representsFoI:: This indicates the Feature of Interest that the payload is for. It is required.
 
@@ -28,22 +22,11 @@
 |*Attribute*|*Value type and multiplicity*|*Definition*
 
 |usesSchema
-<<<<<<< HEAD
-|CharacterString [1..*]
-|URI identifying the schema for this payload
-
-|hasDefinition
-|CharacterString [0..1]
-|URI identifying the definition of the payload attributes
-=======
 |Link [1..1]
 |Refers to the schema for this payload
-
 |hasDefinition
 |Link [1..1]
 |Refers to the definition of the payload attributes
->>>>>>> c637e3ef
-
 |isPublic
 |Boolean [1..1]
 |Is this POI a publicly visitable place
